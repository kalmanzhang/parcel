// @flow strict-local

import {Packager} from '@parcel/plugin';
import fs from 'fs';
import {concat, link, generate} from '@parcel/scope-hoisting';

const PRELUDE = fs
  .readFileSync(__dirname + '/prelude.js', 'utf8')
  .trim()
  .replace(/;$/, '');

export default new Packager({
<<<<<<< HEAD
  async package(bundle, options) {
    let ast = await concat(bundle, options);
    ast = link(bundle, ast, options);
    return generate(bundle, ast, options);

    // let promises = [];
    // bundle.traverseAssets(asset => {
    //   promises.push(asset.getOutput());
    // });
    // let outputs = await Promise.all(promises);

    // let assets = '';
    // let i = 0;
    // bundle.traverseAssets(asset => {
    //   let deps = {};

    //   let dependencies = bundle.getDependencies(asset);
    //   for (let dep of dependencies) {
    //     let resolved = bundle.getDependencyResolution(dep);
    //     if (resolved) {
    //       deps[dep.moduleSpecifier] = resolved.id;
    //     }
    //   }

    //   let output = outputs[i];
    //   let wrapped = i === 0 ? '' : ',';
    //   wrapped +=
    //     JSON.stringify(asset.id) +
    //     ':[function(require,module,exports) {\n' +
    //     (output.code || '') +
    //     '\n},';
    //   wrapped += JSON.stringify(deps);
    //   wrapped += ']';

    //   i++;
    //   assets += wrapped;
    // });

    // return (
    //   PRELUDE +
    //   '({' +
    //   assets +
    //   '},{},' +
    //   JSON.stringify(bundle.getEntryAssets().map(asset => asset.id)) +
    //   ', ' +
    //   'null' +
    //   ')'
    // );
=======
  async package(bundle) {
    let promises = [];
    bundle.traverse(node => {
      if (node.type === 'asset') {
        promises.push(node.value.getCode());
      }
    });
    let outputs = await Promise.all(promises);

    let assets = '';
    let i = 0;
    let first = true;
    bundle.traverse(node => {
      if (node.type !== 'asset' && node.type !== 'asset_reference') {
        return;
      }

      let asset = node.value;
      if (node.type === 'asset_reference' && asset.type === 'js') {
        // if this is a reference to another javascript asset, we should not include
        // its output, as its contents should already be loaded.
        return;
      }

      let wrapped = first ? '' : ',';
      if (node.type === 'asset_reference') {
        wrapped +=
          JSON.stringify(asset.id) +
          ':[function(require,module,exports) {},{}]';
      } else {
        let deps = {};
        let dependencies = bundle.getDependencies(asset);
        for (let dep of dependencies) {
          let resolved = bundle.getDependencyResolution(dep);
          if (resolved) {
            deps[dep.moduleSpecifier] = resolved.id;
          }
        }

        let output = outputs[i];
        wrapped +=
          JSON.stringify(asset.id) +
          ':[function(require,module,exports) {\n' +
          (output || '') +
          '\n},';
        wrapped += JSON.stringify(deps);
        wrapped += ']';

        i++;
      }

      assets += wrapped;
      first = false;
    });

    return (
      PRELUDE +
      '({' +
      assets +
      '},{},' +
      JSON.stringify(
        bundle
          .getEntryAssets()
          .reverse()
          .map(asset => asset.id)
      ) +
      ', ' +
      'null' +
      ')'
    );
>>>>>>> dc710609
  }
});<|MERGE_RESOLUTION|>--- conflicted
+++ resolved
@@ -10,43 +10,63 @@
   .replace(/;$/, '');
 
 export default new Packager({
-<<<<<<< HEAD
   async package(bundle, options) {
     let ast = await concat(bundle, options);
     ast = link(bundle, ast, options);
     return generate(bundle, ast, options);
 
     // let promises = [];
-    // bundle.traverseAssets(asset => {
-    //   promises.push(asset.getOutput());
+    // bundle.traverse(node => {
+    //   if (node.type === 'asset') {
+    //     promises.push(node.value.getCode());
+    //   }
     // });
     // let outputs = await Promise.all(promises);
 
     // let assets = '';
     // let i = 0;
-    // bundle.traverseAssets(asset => {
-    //   let deps = {};
-
-    //   let dependencies = bundle.getDependencies(asset);
-    //   for (let dep of dependencies) {
-    //     let resolved = bundle.getDependencyResolution(dep);
-    //     if (resolved) {
-    //       deps[dep.moduleSpecifier] = resolved.id;
-    //     }
+    // let first = true;
+    // bundle.traverse(node => {
+    //   if (node.type !== 'asset' && node.type !== 'asset_reference') {
+    //     return;
     //   }
 
-    //   let output = outputs[i];
-    //   let wrapped = i === 0 ? '' : ',';
-    //   wrapped +=
-    //     JSON.stringify(asset.id) +
-    //     ':[function(require,module,exports) {\n' +
-    //     (output.code || '') +
-    //     '\n},';
-    //   wrapped += JSON.stringify(deps);
-    //   wrapped += ']';
+    //   let asset = node.value;
+    //   if (node.type === 'asset_reference' && asset.type === 'js') {
+    //     // if this is a reference to another javascript asset, we should not include
+    //     // its output, as its contents should already be loaded.
+    //     return;
+    //   }
 
-    //   i++;
+    //   let wrapped = first ? '' : ',';
+    //   if (node.type === 'asset_reference') {
+    //     wrapped +=
+    //       JSON.stringify(asset.id) +
+    //       ':[function(require,module,exports) {},{}]';
+    //   } else {
+    //     let deps = {};
+    //     let dependencies = bundle.getDependencies(asset);
+    //     for (let dep of dependencies) {
+    //       let resolved = bundle.getDependencyResolution(dep);
+    //       if (resolved) {
+    //         deps[dep.moduleSpecifier] = resolved.id;
+    //       }
+    //     }
+
+    //     let output = outputs[i];
+    //     wrapped +=
+    //       JSON.stringify(asset.id) +
+    //       ':[function(require,module,exports) {\n' +
+    //       (output || '') +
+    //       '\n},';
+    //     wrapped += JSON.stringify(deps);
+    //     wrapped += ']';
+
+    //     i++;
+    //   }
+
     //   assets += wrapped;
+    //   first = false;
     // });
 
     // return (
@@ -54,82 +74,15 @@
     //   '({' +
     //   assets +
     //   '},{},' +
-    //   JSON.stringify(bundle.getEntryAssets().map(asset => asset.id)) +
+    //   JSON.stringify(
+    //     bundle
+    //       .getEntryAssets()
+    //       .reverse()
+    //       .map(asset => asset.id)
+    //   ) +
     //   ', ' +
     //   'null' +
     //   ')'
     // );
-=======
-  async package(bundle) {
-    let promises = [];
-    bundle.traverse(node => {
-      if (node.type === 'asset') {
-        promises.push(node.value.getCode());
-      }
-    });
-    let outputs = await Promise.all(promises);
-
-    let assets = '';
-    let i = 0;
-    let first = true;
-    bundle.traverse(node => {
-      if (node.type !== 'asset' && node.type !== 'asset_reference') {
-        return;
-      }
-
-      let asset = node.value;
-      if (node.type === 'asset_reference' && asset.type === 'js') {
-        // if this is a reference to another javascript asset, we should not include
-        // its output, as its contents should already be loaded.
-        return;
-      }
-
-      let wrapped = first ? '' : ',';
-      if (node.type === 'asset_reference') {
-        wrapped +=
-          JSON.stringify(asset.id) +
-          ':[function(require,module,exports) {},{}]';
-      } else {
-        let deps = {};
-        let dependencies = bundle.getDependencies(asset);
-        for (let dep of dependencies) {
-          let resolved = bundle.getDependencyResolution(dep);
-          if (resolved) {
-            deps[dep.moduleSpecifier] = resolved.id;
-          }
-        }
-
-        let output = outputs[i];
-        wrapped +=
-          JSON.stringify(asset.id) +
-          ':[function(require,module,exports) {\n' +
-          (output || '') +
-          '\n},';
-        wrapped += JSON.stringify(deps);
-        wrapped += ']';
-
-        i++;
-      }
-
-      assets += wrapped;
-      first = false;
-    });
-
-    return (
-      PRELUDE +
-      '({' +
-      assets +
-      '},{},' +
-      JSON.stringify(
-        bundle
-          .getEntryAssets()
-          .reverse()
-          .map(asset => asset.id)
-      ) +
-      ', ' +
-      'null' +
-      ')'
-    );
->>>>>>> dc710609
   }
 });