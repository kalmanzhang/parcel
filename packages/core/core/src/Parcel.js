--- conflicted
+++ resolved
@@ -1,10 +1,6 @@
 // @flow
 
-<<<<<<< HEAD
-import type {ParcelOptions, Stats, FilePath} from '@parcel/types';
-=======
 import type {InitialParcelOptions, ParcelOptions, Stats} from '@parcel/types';
->>>>>>> aa462f6a
 import type {Bundle} from './types';
 import type InternalBundleGraph from './BundleGraph';
 
@@ -23,14 +19,8 @@
 import resolveOptions from './resolveOptions';
 
 export default class Parcel {
-<<<<<<< HEAD
-  options: ParcelOptions;
-  entries: Array<string>;
-  rootDir: FilePath;
-=======
   initialOptions: InitialParcelOptions;
   resolvedOptions: ?ParcelOptions;
->>>>>>> aa462f6a
   assetGraphBuilder: AssetGraphBuilder;
   bundlerRunner: BundlerRunner;
   reporterRunner: ReporterRunner;
@@ -38,21 +28,8 @@
   runPackage: (bundle: Bundle) => Promise<Stats>;
   _initialized: boolean = false;
 
-<<<<<<< HEAD
-  constructor(options: ParcelOptions) {
-    this.options = options;
-    this.entries = Array.isArray(options.entries)
-      ? options.entries
-      : options.entries
-        ? [options.entries]
-        : [];
-
-    this.rootDir = options.rootDir || getRootDir(this.entries);
-    options.rootDir = this.rootDir;
-=======
   constructor(options: InitialParcelOptions) {
     this.initialOptions = clone(options);
->>>>>>> aa462f6a
   }
 
   async init(): Promise<void> {
