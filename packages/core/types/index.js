// @flow strict-local

import type {Readable} from 'stream';

import type {AST as _AST, Config as _Config} from './unsafe';

export type AST = _AST;
export type Config = _Config;

export type JSONValue =
  | null
  | boolean
  | number
  | string
  | Array<JSONValue>
  | JSONObject;

export type JSONObject = {
  [key: string]: JSONValue
};

export type PackageName = string;
export type FilePath = string;
export type Glob = string;
type Semver = string;
type SemverRange = string;
export type ModuleSpecifier = string;

export type GlobMap<T> = {[Glob]: T};

export type ParcelConfigFile = {
  extends?: PackageName | FilePath | Array<PackageName | FilePath>,
  resolvers?: Array<PackageName>,
  transforms?: {
    [Glob]: Array<PackageName>
  },
  bundler?: PackageName,
  namers?: Array<PackageName>,
  runtimes?: {
    [EnvironmentContext]: Array<PackageName>
  },
  packagers?: {
    [Glob]: PackageName
  },
  optimizers?: {
    [Glob]: Array<PackageName>
  },
  reporters?: Array<PackageName>
};

export type ParcelConfig = ParcelConfigFile & {
  filePath: FilePath
};

export type Engines = {
  browsers?: Array<string>,
  electron?: SemverRange,
  node?: SemverRange,
  parcel?: SemverRange
};

export type Target = {|
  name: string,
  distPath?: FilePath,
  env: Environment
|};

export type EnvironmentContext =
  | 'browser'
  | 'web-worker'
  | 'service-worker'
  | 'node'
  | 'electron';

export type EnvironmentOpts = {
  context: EnvironmentContext,
  engines: Engines,
  includeNodeModules?: boolean
};

export interface Environment {
  context: EnvironmentContext;
  engines: Engines;
  includeNodeModules: boolean;

  merge(env: ?EnvironmentOpts): Environment;
  isBrowser(): boolean;
  isNode(): boolean;
  isElectron(): boolean;
  isIsolated(): boolean;
}

type PackageDependencies = {|
  [PackageName]: Semver
|};

export type PackageJSON = {
  name: PackageName,
  version: Semver,
  main?: FilePath,
  module?: FilePath,
  browser?: FilePath | {[FilePath]: FilePath | boolean},
  source?: FilePath | {[FilePath]: FilePath},
  alias?: {
    [PackageName | FilePath | Glob]: PackageName | FilePath
  },
  browserslist?: Array<string>,
  engines?: Engines,
  targets?: {
    [string]: EnvironmentOpts
  },
  dependencies?: PackageDependencies,
  devDependencies?: PackageDependencies,
  peerDependencies?: PackageDependencies,
  sideEffects?: boolean | FilePath | Array<FilePath>
};

export type ParcelOptions = {|
  entries?: FilePath | Array<FilePath>,
  rootDir?: FilePath,
  config?: ParcelConfig,
  defaultConfig?: ParcelConfig,
  env?: {[string]: ?string},
  targets?: Array<Target>,

  watch?: boolean,
  cache?: boolean,
  cacheDir?: FilePath,
  killWorkers?: boolean,
  mode?: 'development' | 'production' | string,
  minify?: boolean,
  sourceMaps?: boolean,
  publicUrl?: string,
  hot?: ServerOptions | false,
  serve?: ServerOptions | false,
  autoinstall?: boolean,
  logLevel?: 'none' | 'error' | 'warn' | 'info' | 'verbose'

  // contentHash
  // scopeHoist
  // throwErrors
  // global?
  // detailedReport
|};

export type ServerOptions = {|
  host?: string,
  port: number,
  https?: HTTPSOptions | boolean
|};

export type HTTPSOptions = {|
  cert: FilePath,
  key: FilePath
|};

export type SourceLocation = {|
  filePath: string,
  start: {line: number, column: number},
  end: {line: number, column: number}
|};

export type Meta = {
  globals?: Map<string, {code: string}>,
  [string]: JSONValue
};

export type Symbol = string;

export type DependencyOptions = {|
  moduleSpecifier: ModuleSpecifier,
  isAsync?: boolean,
  isEntry?: boolean,
  isOptional?: boolean,
  isURL?: boolean,
  isWeak?: boolean,
  loc?: SourceLocation,
  env?: EnvironmentOpts,
  meta?: Meta,
  target?: Target,
  symbols?: Map<Symbol, Symbol> | Array<[Symbol, Symbol]>
|};

export interface Dependency {
  id: string;
  moduleSpecifier: ModuleSpecifier;
  isAsync: ?boolean;
  isEntry: ?boolean;
  isOptional: ?boolean;
  isURL: ?boolean;
  isWeak: ?boolean;
  loc: ?SourceLocation;
  env: Environment;
  meta: Meta;
  target: ?Target;
  symbols: Map<Symbol, Symbol>;

  // TODO: get this from graph instead of storing them on dependencies
  sourcePath: FilePath;

  merge(other: Dependency): void;
}

export type File = {
  filePath: FilePath,
  hash?: string
};

export type TransformerRequest = {
  filePath: FilePath,
  env: Environment,
  sideEffects?: boolean,
  code?: string
};

export interface Asset {
  id: string;
  hash: ?string;
  filePath: FilePath;
  type: string;
  ast: ?AST;
  dependencies: Map<string, Dependency>;
  connectedFiles: Map<FilePath, File>;
  isIsolated: boolean;
  outputHash: string;
  env: Environment;
  meta: Meta;
  stats: Stats;
  symbols: Map<Symbol, Symbol>;
  sideEffects: boolean;

  getCode(): Promise<string>;
  getBuffer(): Promise<Buffer>;
  getStream(): Readable;
  setCode(string): void;
  setBuffer(Buffer): void;
  setStream(Readable): void;
  getMap(): ?SourceMap;
  setMap(?SourceMap): void;
  getConfig(
    filePaths: Array<FilePath>,
    options: ?{packageKey?: string, parse?: boolean}
  ): Promise<Config | null>;
  getConnectedFiles(): Array<File>;
  getDependencies(): Array<Dependency>;
  getPackage(): Promise<PackageJSON | null>;
  addDependency(dep: DependencyOptions): string;
  createChildAsset(result: TransformerResult): Asset;
  commit(): Promise<void>;
}

export type Stats = {|
  time: number,
  size: number
|};

export type GenerateOutput = {|
  code: string,
  map?: SourceMap
|};

export type SourceMap = JSONObject;
export type Blob = string | Buffer | Readable;

export type TransformerResult = {
  type: string,
  code?: string,
  content?: string,
  ast?: ?AST,
  dependencies?: Array<DependencyOptions> | Map<string, DependencyOptions>,
  connectedFiles?: Array<File> | Map<FilePath, File>,
  isIsolated?: boolean,
  env?: EnvironmentOpts,
  meta?: Meta,
  symbols?: Map<Symbol, Symbol>,
  sideEffects?: boolean
};

type Async<T> = T | Promise<T>;

export type Transformer = {
  getConfig?: (asset: Asset, opts: ParcelOptions) => Async<Config | void>,
  canReuseAST?: (ast: AST, opts: ParcelOptions) => boolean,
  parse?: (asset: Asset, config: ?Config, opts: ParcelOptions) => Async<?AST>,
  transform(
    asset: Asset,
    config: ?Config,
    opts: ParcelOptions
  ): Async<Array<TransformerResult | Asset>>,
  generate?: (
    asset: Asset,
    config: ?Config,
    opts: ParcelOptions
  ) => Async<GenerateOutput>,
  postProcess?: (
    assets: Array<Asset>,
    config: ?Config,
    opts: ParcelOptions
  ) => Async<Array<TransformerResult>>
};

export type CacheEntry = {
  filePath: FilePath,
  env: Environment,
  hash: string,
  assets: Array<Asset>,
  initialAssets: ?Array<Asset> // Initial assets, pre-post processing
};

export interface TraversalActions {
  skipChildren(): void;
  stop(): void;
}

export type GraphVisitor<TNode, TContext> =
  | GraphTraversalCallback<TNode, TContext>
  | {|
      enter?: GraphTraversalCallback<TNode, TContext>,
      exit?: GraphTraversalCallback<TNode, TContext>
    |};
export type GraphTraversalCallback<TNode, TContext> = (
  node: TNode,
  context: ?TContext,
  actions: TraversalActions
) => ?TContext;

// Not a directly exported interface.
interface AssetGraphLike {
  getDependencies(asset: Asset): Array<Dependency>;
  getDependencyResolution(dependency: Dependency): ?Asset;
  traverseAssets<TContext>(visit: GraphVisitor<Asset, TContext>): ?TContext;
}

export type BundleTraversable =
  | {|+type: 'asset', value: Asset|}
  | {|+type: 'asset_reference', value: Asset|};

export type MainAssetGraphTraversable =
  | {|+type: 'asset', value: Asset|}
  | {|+type: 'dependency', value: Dependency|};

// Always read-only.
export interface MainAssetGraph extends AssetGraphLike {
  createBundle(asset: Asset): MutableBundle;
  traverse<TContext>(
    visit: GraphTraversalCallback<MainAssetGraphTraversable, TContext>
  ): ?TContext;
}

export type SymbolResolution = {|
  asset: Asset,
  exportSymbol: Symbol | string,
  symbol: void | Symbol
|};

export interface Bundle extends AssetGraphLike {
  +id: string;
  +type: string;
  +env: Environment;
  +isEntry: ?boolean;
  +target: ?Target;
  +filePath: ?FilePath;
  +stats: Stats;
  getEntryAssets(): Array<Asset>;
  getTotalSize(asset?: Asset): number;
<<<<<<< HEAD
  hasChildBundles(): boolean;
  traverseAncestors<TContext>(
    asset: Asset,
    visit: GraphVisitor<*, TContext>
  ): ?TContext;
  resolveSymbol(asset: Asset, symbol: Symbol): SymbolResolution;
=======
  traverse<TContext>(
    visit: GraphTraversalCallback<BundleTraversable, TContext>
  ): ?TContext;
>>>>>>> dc710609
}

export interface MutableBundle extends Bundle {
  filePath: ?FilePath;
  isEntry: ?boolean;
  stats: Stats;
  merge(Bundle): void;
  removeAsset(Asset): void;
}

export interface NamedBundle extends Bundle {
  +filePath: FilePath;
}

export type BundleGroup = {
  dependency: Dependency,
  target: ?Target,
  entryAssetId: string
};

export interface BundleGraph {
  findBundlesWithAsset(asset: Asset): Array<Bundle>;
  getBundleGroupsContainingBundle(bundle: Bundle): Array<BundleGroup>;
  getBundleGroupsReferencedByBundle(bundle: Bundle): Array<BundleGroup>;
  getBundlesInBundleGroup(bundleGroup: BundleGroup): Array<Bundle>;
  isAssetInAncestorBundle(bundle: Bundle, asset: Asset): boolean;
  traverseBundles<TContext>(
    visit: GraphTraversalCallback<Bundle, TContext>
  ): ?TContext;
}

export interface MutableBundleGraph {
  addBundle(bundleGroup: BundleGroup, bundle: Bundle): void;
  addBundleGroup(parentBundle: ?Bundle, bundleGroup: BundleGroup): void;
  findBundlesWithAsset(asset: Asset): Array<MutableBundle>;
  getBundleGroupsContainingBundle(bundle: Bundle): Array<BundleGroup>;
  getBundleGroupsReferencedByBundle(bundle: Bundle): Array<BundleGroup>;
  getBundlesInBundleGroup(bundleGroup: BundleGroup): Array<MutableBundle>;
  isAssetInAncestorBundle(bundle: Bundle, asset: Asset): boolean;
  traverseBundles<TContext>(
    visit: GraphTraversalCallback<MutableBundle, TContext>
  ): ?TContext;
}

export type Bundler = {|
  bundle(
    graph: MainAssetGraph,
    bundleGraph: MutableBundleGraph,
    opts: ParcelOptions
  ): Async<void>
|};

export type NamerOptions = {|
  ...ParcelOptions,
  rootDir: FilePath
|};

export type Namer = {|
  name(
    bundle: Bundle,
    bundleGraph: BundleGraph,
    opts: NamerOptions
  ): Async<?FilePath>
|};

export type RuntimeAsset = {|
  filePath: FilePath,
  code: string,
  dependency?: Dependency
|};

export type Runtime = {|
  apply(
    bundle: NamedBundle,
    bundleGraph: BundleGraph,
    opts: ParcelOptions
  ): Async<void | RuntimeAsset | Array<RuntimeAsset>>
|};

export type Packager = {|
  package(bundle: Bundle, opts: ParcelOptions): Async<Blob>
|};

export type Optimizer = {|
  optimize(bundle: Bundle, contents: Blob, opts: ParcelOptions): Async<Blob>
|};

export type Resolver = {|
  resolve(
    dependency: Dependency,
    opts: ParcelOptions,
    rootDir: string
  ): Async<?TransformerRequest>
|};

export type ProgressLogEvent = {|
  +type: 'log',
  +level: 'progress',
  +message: string
|};

export type LogEvent =
  | ProgressLogEvent
  | {|
      +type: 'log',
      +level: 'error' | 'warn',
      +message: string | Error
    |}
  | {|
      +type: 'log',
      +level: 'info' | 'success' | 'verbose',
      +message: string
    |};

export type BuildStartEvent = {|
  type: 'buildStart'
|};

type ResolvingProgressEvent = {|
  type: 'buildProgress',
  phase: 'resolving',
  dependency: Dependency
|};

type TransformingProgressEvent = {|
  type: 'buildProgress',
  phase: 'transforming',
  request: TransformerRequest
|};

type TransformFinishedEvent = {|
  type: 'buildProgress',
  phase: 'transformFinished',
  cacheEntry: CacheEntry
|};

type BundlingProgressEvent = {|
  type: 'buildProgress',
  phase: 'bundling'
|};

type PackagingProgressEvent = {|
  type: 'buildProgress',
  phase: 'packaging',
  bundle: NamedBundle
|};

type OptimizingProgressEvent = {|
  type: 'buildProgress',
  phase: 'optimizing',
  bundle: NamedBundle
|};

export type BuildProgressEvent =
  | ResolvingProgressEvent
  | TransformingProgressEvent
  | TransformFinishedEvent
  | BundlingProgressEvent
  | PackagingProgressEvent
  | OptimizingProgressEvent;

export type BuildSuccessEvent = {|
  type: 'buildSuccess',
  assetGraph: MainAssetGraph,
  bundleGraph: BundleGraph,
  buildTime: number,
  changedAssets: Map<string, Asset>
|};

export type BuildFailureEvent = {|
  type: 'buildFailure',
  error: Error
|};

export type ReporterEvent =
  | LogEvent
  | BuildStartEvent
  | BuildProgressEvent
  | BuildSuccessEvent
  | BuildFailureEvent;

export type Reporter = {|
  report(
    event: ReporterEvent,
    opts: ParcelOptions,
    targets: Array<Target>
  ): Async<void>
|};

export interface ErrorWithCode extends Error {
  code?: string;
}

export interface IDisposable {
  dispose(): void;
}<|MERGE_RESOLUTION|>--- conflicted
+++ resolved
@@ -363,18 +363,15 @@
   +stats: Stats;
   getEntryAssets(): Array<Asset>;
   getTotalSize(asset?: Asset): number;
-<<<<<<< HEAD
   hasChildBundles(): boolean;
+  traverse<TContext>(
+    visit: GraphVisitor<BundleTraversable, TContext>
+  ): ?TContext;
   traverseAncestors<TContext>(
     asset: Asset,
     visit: GraphVisitor<*, TContext>
   ): ?TContext;
   resolveSymbol(asset: Asset, symbol: Symbol): SymbolResolution;
-=======
-  traverse<TContext>(
-    visit: GraphTraversalCallback<BundleTraversable, TContext>
-  ): ?TContext;
->>>>>>> dc710609
 }
 
 export interface MutableBundle extends Bundle {
