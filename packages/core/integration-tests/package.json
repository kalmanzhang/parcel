{
  "name": "@parcel/integration-tests",
  "version": "2.0.0",
  "private": true,
  "license": "MIT",
  "repository": {
    "type": "git",
    "url": "https://github.com/parcel-bundler/parcel.git"
  },
  "scripts": {
    "test": "cross-env NODE_ENV=test mocha",
    "test-ci": "yarn test --reporter mocha-multi-reporters --reporter-options configFile=./test/mochareporters.json"
  },
  "devDependencies": {
    "@babel/core": "^7.2.0",
<<<<<<< HEAD
    "@jetbrains/kotlinc-js-api": "^1.2.12",
=======
    "@parcel/config-default": "^2.0.0",
    "@parcel/core": "^2.0.0",
    "@parcel/fs": "^1.10.3",
    "@parcel/test-utils": "^1.10.3",
    "@parcel/utils": "^2.0.0",
>>>>>>> aa462f6a
    "chalk": "^2.1.0",
    "codecov": "^3.0.0",
    "command-exists": "^1.2.6",
    "get-port": "^5.0.0",
    "graphql-tag": "^2.6.0",
    "json5": "^1.0.1",
    "kotlin": "^1.3.11",
    "marked": "^0.6.1",
    "ncp": "^2.0.0",
    "nyc": "^11.1.0",
    "parcel-bundler": "^1.12.3",
    "rimraf": "^2.6.1",
    "sinon": "^5.0.1",
    "sourcemap-validator": "^1.0.6",
    "ws": "^5.1.1"
  }
}<|MERGE_RESOLUTION|>--- conflicted
+++ resolved
@@ -13,15 +13,7 @@
   },
   "devDependencies": {
     "@babel/core": "^7.2.0",
-<<<<<<< HEAD
     "@jetbrains/kotlinc-js-api": "^1.2.12",
-=======
-    "@parcel/config-default": "^2.0.0",
-    "@parcel/core": "^2.0.0",
-    "@parcel/fs": "^1.10.3",
-    "@parcel/test-utils": "^1.10.3",
-    "@parcel/utils": "^2.0.0",
->>>>>>> aa462f6a
     "chalk": "^2.1.0",
     "codecov": "^3.0.0",
     "command-exists": "^1.2.6",
